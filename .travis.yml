--- conflicted
+++ resolved
@@ -127,11 +127,7 @@
           - $HOME/.cargo/git
       script:
         - mkdir -p $HOME/.cargo/git
-<<<<<<< HEAD
-        - docker run --rm -it -w /ckb -v $(pwd):/ckb -v $HOME/.cargo/git:/root/.cargo/git -e OPENSSL_STATIC=1 -e OPENSSL_LIB_DIR=/usr/lib/x86_64-linux-gnu -e OPENSSL_INCLUDE_DIR=/usr/include/openssl $BUILDER_IMAGE make prod
-=======
         - docker run --rm -it -w /ckb -v $(pwd):/ckb -v $HOME/.cargo/git:/root/.cargo/git -e OPENSSL_STATIC=1 -e OPENSSL_LIB_DIR=/usr/local/lib -e OPENSSL_INCLUDE_DIR=/usr/local/include/openssl $BUILDER_IMAGE make prod
->>>>>>> 10e65c1d
         - openssl aes-256-cbc -K $encrypted_82dff4145bbf_key -iv $encrypted_82dff4145bbf_iv -in devtools/ci/travis-secret.asc.enc -out devtools/ci/travis-secret.asc -d
         - gpg --import devtools/ci/travis-secret.asc
         - devtools/ci/package.sh target/release/ckb
