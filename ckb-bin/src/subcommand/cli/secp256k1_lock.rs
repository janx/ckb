use super::parse_hex_data;
use ckb_app_config::{cli, ExitCode};
use ckb_resource::CODE_HASH_SECP256K1_BLAKE160_SIGHASH_ALL;
use clap::ArgMatches;
use crypto::secp::Pubkey;
use hash::blake2b_256;
use numext_fixed_hash::H160;

pub fn secp256k1_lock<'m>(matches: &ArgMatches<'m>) -> Result<(), ExitCode> {
    let pubkey_bytes = parse_hex_data(matches.value_of(cli::ARG_DATA).unwrap())?;
    if pubkey_bytes.len() != 65 && pubkey_bytes.len() != 33 {
        eprintln!(
            "Expect pubkey length 65 (uncompressed) or 33 (compressed), actual: {}",
            pubkey_bytes.len()
        );
        return Err(ExitCode::IO);
    }

    let pubkey = Pubkey::from_slice(&pubkey_bytes).map_err(|err| {
        eprintln!("Pubkey corrupted: {}", err);
        ExitCode::IO
    })?;

    let pubkey_hash = blake2b_256(&pubkey.serialize());
    let pubkey_blake160 = H160::from_slice(&pubkey_hash[0..20]).unwrap();

    match matches.value_of(cli::ARG_FORMAT).unwrap() {
        "toml" => {
            println!("[block_assembler]");
<<<<<<< HEAD
            println!("# secp256k1_sighash_all");
            println!("code_hash = \"0xf1951123466e4479842387a66fabfd6b65fc87fd84ae8e6cd3053edb27fff2fd\"");
            println!("# args = [ \"blake160(compressed_pubkey)\" ]");
            println!("args = [ \"{:#x}\" ]", pubkey_blake160);
        }
        "json" => {
            println!("{{");
            println!("    \"code_hash\": \"0xf1951123466e4479842387a66fabfd6b65fc87fd84ae8e6cd3053edb27fff2fd\",");
            println!("    \"args\": [");
            println!("        \"{:#x}\"", pubkey_blake160);
            println!("    ]");
            println!("}}");
=======
            println!("# secp256k1_blake160_sighash_all");
            println!(
                "code_hash = \"{:#x}\"",
                CODE_HASH_SECP256K1_BLAKE160_SIGHASH_ALL
            );
            println!("# args = [ \"ckb cli blake160 <compressed-pubkey>\" ]");
            println!("args = [ \"{:#x}\" ]", pubkey_blake160);
        }
        "cmd" => {
            println!(
                "--ba-code-hash {:#x} --ba-arg {:#x}",
                CODE_HASH_SECP256K1_BLAKE160_SIGHASH_ALL, pubkey_blake160
            );
>>>>>>> 10e65c1d
        }
        _ => unreachable!(),
    }

    Ok(())
}<|MERGE_RESOLUTION|>--- conflicted
+++ resolved
@@ -27,20 +27,6 @@
     match matches.value_of(cli::ARG_FORMAT).unwrap() {
         "toml" => {
             println!("[block_assembler]");
-<<<<<<< HEAD
-            println!("# secp256k1_sighash_all");
-            println!("code_hash = \"0xf1951123466e4479842387a66fabfd6b65fc87fd84ae8e6cd3053edb27fff2fd\"");
-            println!("# args = [ \"blake160(compressed_pubkey)\" ]");
-            println!("args = [ \"{:#x}\" ]", pubkey_blake160);
-        }
-        "json" => {
-            println!("{{");
-            println!("    \"code_hash\": \"0xf1951123466e4479842387a66fabfd6b65fc87fd84ae8e6cd3053edb27fff2fd\",");
-            println!("    \"args\": [");
-            println!("        \"{:#x}\"", pubkey_blake160);
-            println!("    ]");
-            println!("}}");
-=======
             println!("# secp256k1_blake160_sighash_all");
             println!(
                 "code_hash = \"{:#x}\"",
@@ -54,7 +40,6 @@
                 "--ba-code-hash {:#x} --ba-arg {:#x}",
                 CODE_HASH_SECP256K1_BLAKE160_SIGHASH_ALL, pubkey_blake160
             );
->>>>>>> 10e65c1d
         }
         _ => unreachable!(),
     }
